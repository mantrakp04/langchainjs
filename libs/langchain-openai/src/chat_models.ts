--- conflicted
+++ resolved
@@ -2506,11 +2506,8 @@
     const processedMessages = await _preprocessMessagesForFileUrls(messages);
     
     if (this._useResponseApi(options)) {
-<<<<<<< HEAD
       const lastAIMessage = processedMessages.filter((m) => isAIMessage(m)).pop();
       const lastAIMessageId = lastAIMessage?.response_metadata?.id;
-=======
->>>>>>> 1b76feb0
       const streamIterable = await this.responseApiWithRetry(
         {
           ...this.invocationParams<"responses">(options, { streaming: true }),
@@ -3450,64 +3447,4 @@
     typeof (x as StructuredOutputMethodParams<Record<string, any>>).schema ===
       "object"
   );
-}
-
-// inlined from openai/lib/parser.ts
-function makeParseableResponseFormat<ParsedT>(
-  response_format: ResponseFormatJSONSchema,
-  parser: (content: string) => ParsedT
-) {
-  const obj = { ...response_format };
-
-  Object.defineProperties(obj, {
-    $brand: {
-      value: "auto-parseable-response-format",
-      enumerable: false,
-    },
-    $parseRaw: {
-      value: parser,
-      enumerable: false,
-    },
-  });
-
-  return obj;
-}
-
-function interopZodResponseFormat(
-  zodSchema: InteropZodType,
-  name: string,
-  props: Omit<ResponseFormatJSONSchema.JSONSchema, "schema" | "strict" | "name">
-) {
-  if (isZodSchemaV3(zodSchema)) {
-    return zodResponseFormat(zodSchema, name, props);
-  }
-  if (isZodSchemaV4(zodSchema)) {
-    return makeParseableResponseFormat(
-      {
-        type: "json_schema",
-        json_schema: {
-          ...props,
-          name,
-          strict: true,
-          schema: z4.toJSONSchema(zodSchema, {
-            cycles: "ref", // equivalent to nameStrategy: 'duplicate-ref'
-            reused: "ref", // equivalent to $refStrategy: 'extract-to-root'
-            override(ctx) {
-              ctx.jsonSchema.title = name; // equivalent to `name` property
-              // TODO: implement `nullableStrategy` patch-fix (zod doesn't support openApi3 json schema target)
-              // TODO: implement `openaiStrictMode` patch-fix (where optional properties without `nullable` are not supported)
-            },
-            /// property equivalents from native `zodResponseFormat` fn
-            // openaiStrictMode: true,
-            // name,
-            // nameStrategy: 'duplicate-ref',
-            // $refStrategy: 'extract-to-root',
-            // nullableStrategy: 'property',
-          }),
-        },
-      },
-      (content) => z4.parse(zodSchema, JSON.parse(content))
-    );
-  }
-  throw new Error("Unsupported schema response format");
 }